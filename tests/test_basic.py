--- conflicted
+++ resolved
@@ -1,10 +1,7 @@
 import asyncio
 import json
-<<<<<<< HEAD
+import os
 from unittest.mock import patch
-=======
-import os
->>>>>>> 5fa5f69f
 
 import aiohttp
 import aioredis
